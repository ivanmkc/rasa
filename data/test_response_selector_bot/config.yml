--- conflicted
+++ resolved
@@ -4,16 +4,10 @@
   - name: "WhitespaceTokenizer"
   - name: "CountVectorsFeaturizer"
   - name: "DIETClassifier"
-<<<<<<< HEAD
     entity_recognition: True
     epochs: 17
-    random_seed: 42
-=======
-    entity_recognition: False
-    epochs: 8
     learning_rate: 0.01
     random_seed: 2021
->>>>>>> 6a73b2e7
   - name: ResponseSelector
     epochs: 5
     learning_rate: 0.01

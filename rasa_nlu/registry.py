--- conflicted
+++ resolved
@@ -87,8 +87,7 @@
 # necessary components in the right order. They also implement
 # the preexisting `backends`.
 registered_pipeline_templates = {
-<<<<<<< HEAD
-    "spacy_sklearn": [
+    "pretrained_embeddings_spacy": [
         "SpacyNLP",
         "SpacyTokenizer",
         "SpacyFeaturizer",
@@ -96,36 +95,17 @@
         "CRFEntityExtractor",
         "EntitySynonymMapper",
         "SklearnIntentClassifier",
-=======
-    "pretrained_embeddings_spacy": [
-        "nlp_spacy",
-        "tokenizer_spacy",
-        "intent_featurizer_spacy",
-        "intent_entity_featurizer_regex",
-        "ner_crf",
-        "ner_synonyms",
-        "intent_classifier_sklearn",
->>>>>>> b45b82fc
     ],
     "keyword": [
         "KeywordIntentClassifier",
     ],
-<<<<<<< HEAD
-    "tensorflow_embedding": [
+    "supervised_embeddings": [
         "WhitespaceTokenizer",
         "RegexFeaturizer",
         "CRFEntityExtractor",
         "EntitySynonymMapper",
         "CountVectorsFeaturizer",
         "EmbeddingIntentClassifier"
-=======
-    "supervised_embeddings": [
-        "tokenizer_whitespace",
-        "ner_crf",
-        "ner_synonyms",
-        "intent_featurizer_count_vectors",
-        "intent_classifier_tensorflow_embedding"
->>>>>>> b45b82fc
     ]
 }
 

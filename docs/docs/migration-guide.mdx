--- conflicted
+++ resolved
@@ -10,6 +10,28 @@
 This page contains information about changes between major versions and
 how you can migrate from one version to another.
 
+## Rasa 2.3 to Rasa 2.4
+### Deprecating `template` for `response`
+NLG Server
+- Changed request format to send `response` as well as `template` as a field. The `template` field will be removed in Rasa Open Source 3.0.0.
+
+rasa.core.agent
+- The terminology `template` is deprecated and replaced by `response`. Support for `template` from the NLG response will be removed in Rasa Open Source 3.0.0. Please see [here](https://rasa.com/docs/rasa/nlg) for more details.
+
+rasa.core.nlg.generator
+- `generate()` now takes in  `utter_action` as a parameter.
+- The terminology `template` is deprecated and replaced by `response`. Support for `template` in the `NaturalLanguageGenerator` will be removed in Rasa Open Source 3.0.0.
+
+rasa.shared.core.domain
+- The property `templates` is deprecated. Use `responses` instead. `Templates` will be removed in Rasa Open Source 3.0.0.
+- `retrieval_intent_templates` will be removed in Rasa Open Source 3.0.0. Please use `retrieval_intent_responses` instead.
+- `is_retrieval_intent_template` will be removed in Rasa Open Source 3.0.0. Please use `is_retrieval_intent_response` instead.
+- `check_missing_templates` will be removed in Rasa Open Source 3.0.0. Please use `check_missing_responses` instead.
+
+Response Selector
+- The field `template_name` will be deprecated in Rasa Open Source 3.0.0. Please use `utter_action` instead. Please see [here](https://rasa.com/docs/rasa/components#selectors) for more details.
+- The field `response_templates` will be deprecated in Rasa Open Source 3.0.0. Please use `responses` instead. Please see [here](https://rasa.com/docs/rasa/components#selectors) for more details.
+
 ## Rasa 2.3.3 to Rasa 2.3.4
 
 :::caution
@@ -63,30 +85,7 @@
 ```
 Once the assistant is re-trained with the above configuration, users should also [tune fallback confidence thresholds](./fallback-handoff.mdx#fallbacks).
 
-<<<<<<< HEAD
-### Deprecating `template` for `response`
-NLG Server
-- Changed request format to send `response` as well as `template` as a field. The `template` field will be removed in Rasa Open Source 3.0.0.
-
-rasa.core.agent
-- The terminology `template` is deprecated and replaced by `response`. Support for `template` from the NLG response will be removed in Rasa Open Source 3.0.0. Please see [here](https://rasa.com/docs/rasa/nlg) for more details.
-
-rasa.core.nlg.generator
-- `generate()` now takes in  `utter_action` as a parameter.
-- The terminology `template` is deprecated and replaced by `response`. Support for `template` in the `NaturalLanguageGenerator` will be removed in Rasa Open Source 3.0.0.
-
-rasa.shared.core.domain
-- The property `templates` is deprecated. Use `responses` instead. `Templates` will be removed in Rasa Open Source 3.0.0.
-- `retrieval_intent_templates` will be removed in Rasa Open Source 3.0.0. Please use `retrieval_intent_responses` instead.
-- `is_retrieval_intent_template` will be removed in Rasa Open Source 3.0.0. Please use `is_retrieval_intent_response` instead.
-- `check_missing_templates` will be removed in Rasa Open Source 3.0.0. Please use `check_missing_responses` instead.
-
-Response Selector
-- The field `template_name` will be deprecated in Rasa Open Source 3.0.0. Please use `utter_action` instead. Please see [here](https://rasa.com/docs/rasa/components#selectors) for more details.
-- The field `response_templates` will be deprecated in Rasa Open Source 3.0.0. Please use `responses` instead. Please see [here](https://rasa.com/docs/rasa/components#selectors) for more details.
-=======
 **EDIT**: Some post-release experiments revealed that using `model_confidence=cosine` is wrong as it can change the order of predicted labels. That's why this option was removed in Rasa Open Source version `2.3.4`.
->>>>>>> 650db5c4
 
 ## Rasa 2.1 to Rasa 2.2
 

--- conflicted
+++ resolved
@@ -872,12 +872,6 @@
 
     def _prepare_sequence_layers(self, name: Text) -> None:
         self._prepare_input_layers(name)
-<<<<<<< HEAD
-        self._prepare_transformer_layer(
-            name,
-            self.config[NUM_TRANSFORMER_LAYERS],
-            self.config[TRANSFORMER_SIZE],
-=======
 
         size = self.config[TRANSFORMER_SIZE]
         if isinstance(size, dict):
@@ -891,7 +885,6 @@
             name,
             num_layers,
             size,
->>>>>>> 395f768d
             self.config[DROP_RATE],
             self.config[DROP_RATE_ATTENTION],
         )
@@ -1023,10 +1016,6 @@
         self, features: List[Union[np.ndarray, tf.Tensor, tf.SparseTensor]], name: Text
     ) -> Optional[tf.Tensor]:
         """Creates dense labels for negative sampling."""
-<<<<<<< HEAD
-
-=======
->>>>>>> 395f768d
         # if there are dense features - we can use them
         for f in features:
             if not isinstance(f, tf.SparseTensor):
@@ -1087,16 +1076,12 @@
             transformer_inputs, 1 - mask, self._training
         )
 
-<<<<<<< HEAD
-        if self.config[NUM_TRANSFORMER_LAYERS] > 0:
-=======
         if isinstance(self.config[NUM_TRANSFORMER_LAYERS], int):
             num_layers = self.config[NUM_TRANSFORMER_LAYERS]
         else:
             num_layers = self.config[NUM_TRANSFORMER_LAYERS][name]
 
         if num_layers > 0:
->>>>>>> 395f768d
             # apply activation
             outputs = tfa.activations.gelu(outputs)
 

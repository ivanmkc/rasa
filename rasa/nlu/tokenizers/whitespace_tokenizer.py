--- conflicted
+++ resolved
@@ -90,10 +90,6 @@
         if not words:
             words = [text]
 
-<<<<<<< HEAD
-        return self._convert_words_to_tokens(words, text)
-=======
         tokens = self._convert_words_to_tokens(words, text)
 
-        return self._apply_token_pattern(tokens)
->>>>>>> b47625ca
+        return self._apply_token_pattern(tokens)
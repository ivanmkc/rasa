import asyncio
import multiprocessing
from asyncio import Task

import datetime
import logging
import multiprocessing
import os
from concurrent.futures import ProcessPoolExecutor
from typing import Any, Dict, List, Optional, Text

from twisted.internet import reactor
from twisted.internet.defer import Deferred
from twisted.logger import Logger, jsonFileLogObserver

from rasa.nlu import config, utils
from rasa.nlu.components import ComponentBuilder
from rasa.nlu.config import RasaNLUModelConfig
from rasa.nlu.emulators import NoEmulator
from rasa.nlu.test import run_evaluation
from rasa.nlu.model import InvalidProjectError
from rasa.nlu.project import (
    Project,
    STATUS_FAILED,
    STATUS_READY,
    STATUS_TRAINING,
    load_from_server,
)
from rasa.nlu.train import do_train_in_worker

logger = logging.getLogger(__name__)

# in some execution environments `reactor.callFromThread`
# can not be called as it will result in a deadlock as
# the `callFromThread` queues the function to be called
# by the reactor which only happens after the call to `yield`.
# Unfortunately, the test is blocked there because `app.flush()`
# needs to be called to allow the fake server to
# respond and change the status of the Deferred on which
# the client is yielding. Solution: during tests we will set
# this Flag to `False` to directly run the calls instead
# of wrapping them in `callFromThread`.
DEFERRED_RUN_IN_REACTOR_THREAD = True


class MaxTrainingError(Exception):
    """Raised when a training is requested and the server has
        reached the max count of training processes.

    Attributes:
        message -- explanation of why the request is invalid
    """

    def __init__(self):
        self.message = "The server can't train more models right now!"

    def __str__(self):
        return self.message


class DataRouter(object):
    def __init__(
        self,
        project_dir=None,
        max_training_processes=1,
        response_log=None,
        emulation_mode=None,
        remote_storage=None,
        component_builder=None,
        model_server=None,
        wait_time_between_pulls=None,
    ):
        self._training_processes = max(max_training_processes, 1)
        self._current_training_processes = 0
        self.responses = self._create_query_logger(response_log)
        self.project_dir = config.make_path_absolute(project_dir)
        self.emulator = self._create_emulator(emulation_mode)
        self.remote_storage = remote_storage
        self.model_server = model_server
        self.wait_time_between_pulls = wait_time_between_pulls

        if component_builder:
            self.component_builder = component_builder
        else:
            self.component_builder = ComponentBuilder(use_cache=True)

        # TODO: Should be moved to separate method
        loop = asyncio.get_event_loop()
        if loop.is_closed():
            loop = asyncio.new_event_loop()
        self.project_store = loop.run_until_complete(
            self._create_project_store(self.project_dir)
        )
        loop.close()

        # tensorflow sessions are not fork-safe,
        # and training processes have to be spawned instead of forked. See
        # https://github.com/tensorflow/tensorflow/issues/5448#issuecomment
        # -258934405
        multiprocessing.set_start_method("spawn", force=True)

        self.pool = ProcessPoolExecutor(
            max_workers=self._training_processes)

    def __del__(self):
        """Terminates workers pool processes"""
        self.pool.shutdown()

    @staticmethod
    def _create_query_logger(response_log):
        """Create a logger that will persist incoming query results."""

        # Ensures different log files for different
        # processes in multi worker mode
        if response_log:
            # We need to generate a unique file name,
            # even in multiprocess environments
            timestamp = datetime.datetime.now().strftime("%Y%m%d-%H%M%S")
            log_file_name = "rasa_nlu_log-{}-{}.log".format(timestamp, os.getpid())
            response_logfile = os.path.join(response_log, log_file_name)
            # Instantiate a standard python logger,
            # which we are going to use to log requests
            utils.create_dir_for_file(response_logfile)
<<<<<<< HEAD
            # noinspection PyTypeChecker
            query_logger = logging.getLogger('query-logger')
            query_logger.setLevel(logging.INFO)
            ch = logging.FileHandler(response_logfile)
            ch.setFormatter(logging.Formatter('%(message)s'))
            query_logger.propagate = False
            query_logger.addHandler(ch)
=======
            out_file = io.open(response_logfile, "a", encoding="utf8")
            # noinspection PyTypeChecker
            query_logger = Logger(
                observer=jsonFileLogObserver(out_file, recordSeparator=""),
                namespace="query-logger",
            )
            # Prevents queries getting logged with parent logger
            # --> might log them to stdout
>>>>>>> 5749b841
            logger.info("Logging requests to '{}'.".format(response_logfile))
            return query_logger
        else:
            # If the user didn't provide a logging directory, we wont log!
            logger.info(
                "Logging of requests is disabled. "
                "(No 'request_log' directory configured)"
            )
            return None

    def _collect_projects(self, project_dir: Text) -> List[Text]:
        if project_dir and os.path.isdir(project_dir):
            logger.debug("Listing projects in '{}'".format(project_dir))
            projects = os.listdir(project_dir)
        else:
            projects = []

        projects.extend(self._list_projects_in_cloud())
        return projects

    async def _create_project_store(self, project_dir: Text) -> Dict[Text, Any]:
        default_project = RasaNLUModelConfig.DEFAULT_PROJECT_NAME

        projects = self._collect_projects(project_dir)

        project_store = {}

        if self.model_server is not None:
            project_store[default_project] = await load_from_server(
                self.component_builder,
                default_project,
                self.project_dir,
                self.remote_storage,
                self.model_server,
                self.wait_time_between_pulls,
            )
        else:
            for project in projects:
                project_store[project] = Project(
                    self.component_builder,
                    project,
                    self.project_dir,
                    self.remote_storage,
                )

            if not project_store:
                project_store[default_project] = Project(
                    project=default_project,
                    project_dir=self.project_dir,
                    remote_storage=self.remote_storage,
                )

        return project_store

    def _pre_load(self, projects: List[Text]) -> None:
        logger.debug("loading %s", projects)
        for project in self.project_store:
            if project in projects:
                self.project_store[project].load_model()

    def _list_projects_in_cloud(self) -> List[Text]:
        # noinspection PyBroadException
        try:
            from rasa.nlu.persistor import get_persistor

            p = get_persistor(self.remote_storage)
            if p is not None:
                return p.list_projects()
            else:
                return []
        except Exception:
            logger.exception(
                "Failed to list projects. Make sure you have "
                "correctly configured your cloud storage "
                "settings."
            )
            return []

    @staticmethod
    def _create_emulator(mode: Optional[Text]) -> NoEmulator:
        """Create emulator for specified mode.

        If no emulator is specified, we will use the Rasa NLU format."""

        if mode is None:
            return NoEmulator()
        elif mode.lower() == "wit":
            from rasa.nlu.emulators.wit import WitEmulator

            return WitEmulator()
        elif mode.lower() == "luis":
            from rasa.nlu.emulators.luis import LUISEmulator

            return LUISEmulator()
        elif mode.lower() == "dialogflow":
            from rasa.nlu.emulators.dialogflow import DialogflowEmulator

            return DialogflowEmulator()
        else:
            raise ValueError("unknown mode : {0}".format(mode))

    @staticmethod
    def _tf_in_pipeline(model_config: RasaNLUModelConfig) -> bool:
        from rasa.nlu.classifiers.embedding_intent_classifier import (
            EmbeddingIntentClassifier,
        )

        return any(
            EmbeddingIntentClassifier.name in c.values() for c in model_config.pipeline
        )

    def extract(self, data: Dict[Text, Any]) -> Dict[Text, Any]:
        return self.emulator.normalise_request_json(data)

    async def parse(self, data: Dict[Text, Any]) -> Dict[Text, Any]:
        project = data.get("project", RasaNLUModelConfig.DEFAULT_PROJECT_NAME)
        model = data.get("model")

        if project not in self.project_store:
            projects = self._list_projects(self.project_dir)

            cloud_provided_projects = self._list_projects_in_cloud()
            projects.extend(cloud_provided_projects)

            if project not in projects:
                raise InvalidProjectError(
                    "No project found with name '{}'.".format(project)
                )
            else:
                try:
                    self.project_store[project] = Project(
                        self.component_builder,
                        project,
                        self.project_dir,
                        self.remote_storage,
                    )
                except Exception as e:
                    raise InvalidProjectError(
                        "Unable to load project '{}'. Error: {}".format(project, e)
                    )

        time = data.get("time")
        response = self.project_store[project].parse(data["text"], time, model)

        if self.responses:
<<<<<<< HEAD
            self.responses.info(response)
=======
            self.responses.info(
                "", user_input=response, project=project, model=response.get("model")
            )
>>>>>>> 5749b841

        return self.format_response(response)

    @staticmethod
    def _list_projects(path: Text) -> List[Text]:
        """List the projects in the path, ignoring hidden directories."""
        return [os.path.basename(fn) for fn in utils.list_subdirectories(path)]

    def format_response(self, data: Dict[Text, Any]) -> Dict[Text, Any]:
        return self.emulator.normalise_response_json(data)

    def get_status(self) -> Dict[Text, Any]:
        # This will only count the trainings started from this
        # process, if run in multi worker mode, there might
        # be other trainings run in different processes we don't know about.

        return {
            "max_training_processes": self._training_processes,
            "current_training_processes": self._current_training_processes,
            "available_projects": {
                name: project.as_dict() for name, project in self.project_store.items()
            },
        }

<<<<<<< HEAD
    async def start_train_process(self,
                                  data_file: Text,
                                  project: Text,
                                  train_config: RasaNLUModelConfig,
                                  model_name: Optional[Text] = None
                                  ):
=======
    def start_train_process(
        self,
        data_file: Text,
        project: Text,
        train_config: RasaNLUModelConfig,
        model_name: Optional[Text] = None,
    ) -> Deferred:
>>>>>>> 5749b841
        """Start a model training."""

        if not project:
            raise InvalidProjectError("Missing project name to train")

        if self._training_processes <= self._current_training_processes:
            raise MaxTrainingError

        if project in self.project_store:
            self.project_store[project].status = STATUS_TRAINING
        elif project not in self.project_store:
            self.project_store[project] = Project(
                self.component_builder, project, self.project_dir, self.remote_storage
            )
            self.project_store[project].status = STATUS_TRAINING

<<<<<<< HEAD
        loop = asyncio.get_event_loop()
=======
        def training_callback(model_path):
            model_dir = os.path.basename(os.path.normpath(model_path))
            self.project_store[project].update(model_dir)
            self._current_training_processes -= 1
            self.project_store[project].current_training_processes -= 1
            if (
                self.project_store[project].status == STATUS_TRAINING
                and self.project_store[project].current_training_processes == 0
            ):
                self.project_store[project].status = STATUS_READY
            return model_path

        def training_errback(failure):
            logger.warning(failure)

            self._current_training_processes -= 1
            self.project_store[project].current_training_processes -= 1
            self.project_store[project].status = STATUS_FAILED
            self.project_store[project].error_message = str(failure)

            return failure
>>>>>>> 5749b841

        logger.debug("New training queued")

        self._current_training_processes += 1
        self.project_store[project].current_training_processes += 1

<<<<<<< HEAD
        task = loop.run_in_executor(self.pool,
                                    do_train_in_worker,
                                    train_config,
                                    data_file,
                                    self.project_dir,
                                    project,
                                    model_name,
                                    self.remote_storage)

        try:
            model_path = await task
            model_dir = os.path.basename(os.path.normpath(model_path))
            self.project_store[project].update(model_dir)

            if (self.project_store[project].current_training_processes == 1 and
                    self.project_store[project].status == STATUS_TRAINING):
                self.project_store[project].status = STATUS_READY
            return model_path
        except Exception as e:
            logger.warning(e)
            self.project_store[project].status = STATUS_FAILED
            self.project_store[project].error_message = str(e)
=======
        result = self.pool.submit(
            do_train_in_worker,
            train_config,
            data_file,
            path=self.project_dir,
            project=project,
            fixed_model_name=model_name,
            storage=self.remote_storage,
        )
        result = deferred_from_future(result)
        result.addCallback(training_callback)
        result.addErrback(training_errback)
>>>>>>> 5749b841

            raise
        finally:
            self._current_training_processes -= 1
            self.project_store[project].current_training_processes -= 1

    # noinspection PyProtectedMember
<<<<<<< HEAD
    async def evaluate(self,
                       data: Text,
                       project: Optional[Text] = None,
                       model: Optional[Text] = None) -> Dict[Text, Any]:
=======
    def evaluate(
        self, data: Text, project: Optional[Text] = None, model: Optional[Text] = None
    ) -> Dict[Text, Any]:
>>>>>>> 5749b841
        """Perform a model evaluation."""

        project = project or RasaNLUModelConfig.DEFAULT_PROJECT_NAME
        model = model or None
        file_name = utils.create_temporary_file(data, "_training_data")

        if project not in self.project_store:
            raise InvalidProjectError("Project {} could not be found".format(project))

        model_name = self.project_store[project]._dynamic_load_model(model)

        self.project_store[project]._loader_lock.acquire()
        try:
            if not self.project_store[project]._models.get(model_name):
                interpreter = self.project_store[project]._interpreter_for_model(
                    model_name
                )
                self.project_store[project]._models[model_name] = interpreter
        finally:
            self.project_store[project]._loader_lock.release()

        return run_evaluation(
            data_path=file_name,
            model=self.project_store[project]._models[model_name],
            errors_filename=None,
        )

<<<<<<< HEAD
    async def unload_model(self,
                           project: Optional[Text],
                           model: Text) -> Dict[Text, Any]:
=======
    def unload_model(self, project: Optional[Text], model: Text) -> Dict[Text, Any]:
>>>>>>> 5749b841
        """Unload a model from server memory."""

        if project is None:
            raise InvalidProjectError("No project specified")
        elif project not in self.project_store:
            raise InvalidProjectError("Project {} could not be found".format(project))

        try:
            unloaded_model = self.project_store[project].unload(model)
            return unloaded_model
        except KeyError:
            raise InvalidProjectError(
                "Failed to unload model {} for project {}.".format(model, project)
            )<|MERGE_RESOLUTION|>--- conflicted
+++ resolved
@@ -121,7 +121,6 @@
             # Instantiate a standard python logger,
             # which we are going to use to log requests
             utils.create_dir_for_file(response_logfile)
-<<<<<<< HEAD
             # noinspection PyTypeChecker
             query_logger = logging.getLogger('query-logger')
             query_logger.setLevel(logging.INFO)
@@ -129,16 +128,6 @@
             ch.setFormatter(logging.Formatter('%(message)s'))
             query_logger.propagate = False
             query_logger.addHandler(ch)
-=======
-            out_file = io.open(response_logfile, "a", encoding="utf8")
-            # noinspection PyTypeChecker
-            query_logger = Logger(
-                observer=jsonFileLogObserver(out_file, recordSeparator=""),
-                namespace="query-logger",
-            )
-            # Prevents queries getting logged with parent logger
-            # --> might log them to stdout
->>>>>>> 5749b841
             logger.info("Logging requests to '{}'.".format(response_logfile))
             return query_logger
         else:
@@ -284,13 +273,7 @@
         response = self.project_store[project].parse(data["text"], time, model)
 
         if self.responses:
-<<<<<<< HEAD
             self.responses.info(response)
-=======
-            self.responses.info(
-                "", user_input=response, project=project, model=response.get("model")
-            )
->>>>>>> 5749b841
 
         return self.format_response(response)
 
@@ -315,22 +298,12 @@
             },
         }
 
-<<<<<<< HEAD
     async def start_train_process(self,
                                   data_file: Text,
                                   project: Text,
                                   train_config: RasaNLUModelConfig,
                                   model_name: Optional[Text] = None
                                   ):
-=======
-    def start_train_process(
-        self,
-        data_file: Text,
-        project: Text,
-        train_config: RasaNLUModelConfig,
-        model_name: Optional[Text] = None,
-    ) -> Deferred:
->>>>>>> 5749b841
         """Start a model training."""
 
         if not project:
@@ -347,38 +320,13 @@
             )
             self.project_store[project].status = STATUS_TRAINING
 
-<<<<<<< HEAD
         loop = asyncio.get_event_loop()
-=======
-        def training_callback(model_path):
-            model_dir = os.path.basename(os.path.normpath(model_path))
-            self.project_store[project].update(model_dir)
-            self._current_training_processes -= 1
-            self.project_store[project].current_training_processes -= 1
-            if (
-                self.project_store[project].status == STATUS_TRAINING
-                and self.project_store[project].current_training_processes == 0
-            ):
-                self.project_store[project].status = STATUS_READY
-            return model_path
-
-        def training_errback(failure):
-            logger.warning(failure)
-
-            self._current_training_processes -= 1
-            self.project_store[project].current_training_processes -= 1
-            self.project_store[project].status = STATUS_FAILED
-            self.project_store[project].error_message = str(failure)
-
-            return failure
->>>>>>> 5749b841
 
         logger.debug("New training queued")
 
         self._current_training_processes += 1
         self.project_store[project].current_training_processes += 1
 
-<<<<<<< HEAD
         task = loop.run_in_executor(self.pool,
                                     do_train_in_worker,
                                     train_config,
@@ -401,37 +349,17 @@
             logger.warning(e)
             self.project_store[project].status = STATUS_FAILED
             self.project_store[project].error_message = str(e)
-=======
-        result = self.pool.submit(
-            do_train_in_worker,
-            train_config,
-            data_file,
-            path=self.project_dir,
-            project=project,
-            fixed_model_name=model_name,
-            storage=self.remote_storage,
-        )
-        result = deferred_from_future(result)
-        result.addCallback(training_callback)
-        result.addErrback(training_errback)
->>>>>>> 5749b841
-
             raise
         finally:
             self._current_training_processes -= 1
             self.project_store[project].current_training_processes -= 1
 
     # noinspection PyProtectedMember
-<<<<<<< HEAD
     async def evaluate(self,
                        data: Text,
                        project: Optional[Text] = None,
                        model: Optional[Text] = None) -> Dict[Text, Any]:
-=======
-    def evaluate(
-        self, data: Text, project: Optional[Text] = None, model: Optional[Text] = None
-    ) -> Dict[Text, Any]:
->>>>>>> 5749b841
+
         """Perform a model evaluation."""
 
         project = project or RasaNLUModelConfig.DEFAULT_PROJECT_NAME
@@ -459,13 +387,10 @@
             errors_filename=None,
         )
 
-<<<<<<< HEAD
     async def unload_model(self,
                            project: Optional[Text],
                            model: Text) -> Dict[Text, Any]:
-=======
-    def unload_model(self, project: Optional[Text], model: Text) -> Dict[Text, Any]:
->>>>>>> 5749b841
+
         """Unload a model from server memory."""
 
         if project is None:

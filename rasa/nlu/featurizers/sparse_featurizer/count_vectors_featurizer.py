--- conflicted
+++ resolved
@@ -524,13 +524,10 @@
         else:
             self._fit_loaded_vectorizer(TEXT, combined_cleaned_texts)
 
-<<<<<<< HEAD
-    def _train_with_independent_vocab(self, attribute_texts: Dict[Text, List[Text]]):
+    def _train_with_independent_vocab(
+        self, attribute_texts: Dict[Text, List[Text]]
+    ) -> None:
         """Constructs the vectorizers and train them with an independent vocab."""
-=======
-    def _train_with_independent_vocab(self, attribute_texts: Dict[Text, List[Text]]) -> None:
-        """Construct the vectorizers and train them with an independent vocab."""
->>>>>>> 364c31c2
         if not self.finetune_mode:
             self.vectorizers = self._create_independent_vocab_vectorizers(
                 {

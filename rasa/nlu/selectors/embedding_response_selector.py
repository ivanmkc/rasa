import logging
from typing import Any, Dict, Text, Optional

from rasa.nlu.training_data import TrainingData, Message
from rasa.nlu.classifiers.diet_classifier import DIETClassifier
from rasa.nlu.components import any_of
from rasa.utils.tensorflow.constants import (
    HIDDEN_LAYERS_SIZES_TEXT,
    HIDDEN_LAYERS_SIZES_LABEL,
    SHARE_HIDDEN_LAYERS,
    TRANSFORMER_SIZE,
    NUM_TRANSFORMER_LAYERS,
    NUM_HEADS,
    MAX_SEQ_LENGTH,
    BATCH_SIZES,
    BATCH_STRATEGY,
    EPOCHS,
    RANDOM_SEED,
    LEARNING_RATE,
    DENSE_DIM,
    RANKING_LENGTH,
    LOSS_TYPE,
    SIMILARITY_TYPE,
    NUM_NEG,
    SPARSE_INPUT_DROPOUT,
    MASKED_LM,
    ENTITY_RECOGNITION,
    LABEL_CLASSIFICATION,
    EVAL_NUM_EXAMPLES,
    EVAL_NUM_EPOCHS,
    UNIDIRECTIONAL_ENCODER,
    DROPRATE,
    DROPRATE_ATTENTION,
    NEG_MARGIN_SCALE,
    REGULARIZATION_CONSTANT,
    SCALE_LOSS,
    USE_MAX_SIM_NEG,
    MU_NEG,
    MU_POS,
    EMBED_DIM,
    BILOU_FLAG,
)
from rasa.nlu.constants import (
    RESPONSE_ATTRIBUTE,
    RESPONSE_SELECTOR_PROPERTY_NAME,
    DEFAULT_OPEN_UTTERANCE_TYPE,
    DENSE_FEATURE_NAMES,
    TEXT_ATTRIBUTE,
    SPARSE_FEATURE_NAMES,
)
<<<<<<< HEAD
from rasa.utils.tensorflow.model_data import RasaModelData

=======
from rasa.utils.tensorflow.tf_model_data import RasaModelData
from rasa.utils.tensorflow.tf_models import RasaModel
>>>>>>> 847cf743

logger = logging.getLogger(__name__)


class ResponseSelector(DIETClassifier):
    """Response selector using supervised embeddings.

    The response selector embeds user inputs
    and candidate response into the same space.
    Supervised embeddings are trained by maximizing similarity between them.
    It also provides rankings of the response that did not "win".

    The supervised response selector needs to be preceded by
    a featurizer in the pipeline.
    This featurizer creates the features used for the embeddings.
    It is recommended to use ``CountVectorsFeaturizer`` that
    can be optionally preceded by ``SpacyNLP`` and ``SpacyTokenizer``.

    Based on the starspace idea from: https://arxiv.org/abs/1709.03856.
    However, in this implementation the `mu` parameter is treated differently
    and additional hidden layers are added together with dropout.
    """

    provides = [RESPONSE_ATTRIBUTE, "response_ranking"]

    requires = [
        any_of(
            DENSE_FEATURE_NAMES[TEXT_ATTRIBUTE], SPARSE_FEATURE_NAMES[TEXT_ATTRIBUTE]
        ),
        any_of(
            DENSE_FEATURE_NAMES[RESPONSE_ATTRIBUTE],
            SPARSE_FEATURE_NAMES[RESPONSE_ATTRIBUTE],
        ),
    ]

    # default properties (DOC MARKER - don't remove)
    defaults = {
        # nn architecture
        # sizes of hidden layers before the embedding layer for input words
        # the number of hidden layers is thus equal to the length of this list
        HIDDEN_LAYERS_SIZES_TEXT: [256, 128],
        # sizes of hidden layers before the embedding layer for intent labels
        # the number of hidden layers is thus equal to the length of this list
        HIDDEN_LAYERS_SIZES_LABEL: [256, 128],
        # Whether to share the hidden layer weights between input words and intent labels
        SHARE_HIDDEN_LAYERS: False,
        # number of units in transformer
        TRANSFORMER_SIZE: 128,
        # number of transformer layers
        NUM_TRANSFORMER_LAYERS: 1,
        # number of attention heads in transformer
        NUM_HEADS: 4,
        # max sequence length if pos_encoding='emb'
        MAX_SEQ_LENGTH: 256,
        # training parameters
        # initial and final batch sizes - batch size will be
        # linearly increased for each epoch
        BATCH_SIZES: [64, 256],
        # how to create batches
        BATCH_STRATEGY: "balanced",  # string 'sequence' or 'balanced'
        # number of epochs
        EPOCHS: 300,
        # set random seed to any int to get reproducible results
        RANDOM_SEED: None,
        # optimizer
        LEARNING_RATE: 0.001,
        # embedding parameters
        # default dense dimension used if no dense features are present
        DENSE_DIM: {"text": 512, "label": 20},
        # dimension size of embedding vectors
        EMBED_DIM: 20,
        # the type of the similarity
        NUM_NEG: 20,
        # flag if minimize only maximum similarity over incorrect actions
        SIMILARITY_TYPE: "auto",  # string 'auto' or 'cosine' or 'inner'
        # the type of the loss function
        LOSS_TYPE: "softmax",  # string 'softmax' or 'margin'
        # number of top responses to normalize scores for softmax loss_type
        # set to 0 to turn off normalization
        RANKING_LENGTH: 10,
        # how similar the algorithm should try
        # to make embedding vectors for correct intent labels
        MU_POS: 0.8,  # should be 0.0 < ... < 1.0 for 'cosine'
        # maximum negative similarity for incorrect intent labels
        MU_NEG: -0.4,  # should be -1.0 < ... < 1.0 for 'cosine'
        # flag: if true, only minimize the maximum similarity for
        # incorrect intent labels
        USE_MAX_SIM_NEG: True,
        # scale loss inverse proportionally to confidence of correct prediction
        SCALE_LOSS: True,
        # regularization parameters
        # the scale of L2 regularization
        REGULARIZATION_CONSTANT: 0.002,
        # the scale of how critical the algorithm should be of minimizing the
        # maximum similarity between embeddings of different intent labels
        NEG_MARGIN_SCALE: 0.8,
        # dropout rate for rnn
        DROPRATE: 0.2,
        # dropout rate for attention
        DROPRATE_ATTENTION: 0,
        # use a unidirectional or bidirectional encoder
        UNIDIRECTIONAL_ENCODER: True,
        # visualization of accuracy
        # how often to calculate training accuracy
        EVAL_NUM_EPOCHS: 20,  # small values may hurt performance
        # how many examples to use for calculation of training accuracy
        EVAL_NUM_EXAMPLES: 0,  # large values may hurt performance,
        # selector config
        # name of the intent for which this response selector is to be trained
        "retrieval_intent": None,
        # if true apply dropout to sparse tensors
        SPARSE_INPUT_DROPOUT: False,
    }
    # end default properties (DOC MARKER - don't remove)

    def __init__(
        self,
        component_config: Optional[Dict[Text, Any]] = None,
        inverted_label_dict: Optional[Dict[int, Text]] = None,
        inverted_tag_dict: Optional[Dict[int, Text]] = None,
        model: Optional[RasaModel] = None,
        batch_tuple_sizes: Optional[Dict] = None,
    ):
        component_config = component_config or {}

        # the following properties are fixed for the ResponseSelector
        component_config[LABEL_CLASSIFICATION] = True
        component_config[ENTITY_RECOGNITION] = False
        component_config[MASKED_LM] = False
        component_config[BILOU_FLAG] = False

        super().__init__(
            component_config,
            inverted_label_dict,
            inverted_tag_dict,
            model,
            batch_tuple_sizes,
        )

    def _load_selector_params(self, config: Dict[Text, Any]) -> None:
        self.retrieval_intent = config["retrieval_intent"]
        if not self.retrieval_intent:
            # retrieval intent was left to its default value
            logger.info(
                "Retrieval intent parameter was left to its default value. This "
                "response selector will be trained on training examples combining "
                "all retrieval intents."
            )

    def _check_config_parameters(self) -> None:
        super()._check_config_parameters()
        self._load_selector_params(self.component_config)

    @staticmethod
    def _set_message_property(
        message: Message, prediction_dict: Dict[Text, Any], selector_key: Text
    ) -> None:

        message_selector_properties = message.get(RESPONSE_SELECTOR_PROPERTY_NAME, {})
        message_selector_properties[selector_key] = prediction_dict
        message.set(
            RESPONSE_SELECTOR_PROPERTY_NAME,
            message_selector_properties,
            add_to_output=True,
        )

    def preprocess_train_data(self, training_data: TrainingData) -> RasaModelData:
        """Performs sanity checks on training data, extracts encodings for labels
        and prepares data for training"""
        if self.retrieval_intent:
            training_data = training_data.filter_by_intent(self.retrieval_intent)

        label_id_dict = self._create_label_id_dict(
            training_data, attribute=RESPONSE_ATTRIBUTE
        )
        self.inverted_label_dict = {v: k for k, v in label_id_dict.items()}

        self._label_data = self._create_label_data(
            training_data, label_id_dict, attribute=RESPONSE_ATTRIBUTE
        )

        model_data = self._create_model_data(
            training_data.intent_examples,
            label_id_dict,
            label_attribute=RESPONSE_ATTRIBUTE,
        )

        self.check_input_dimension_consistency(model_data)

        return model_data

    def process(self, message: Message, **kwargs: Any) -> None:
        """Return the most likely response and its similarity to the input."""

        out = self._predict(message)
        label, label_ranking = self._predict_label(out)

        selector_key = (
            self.retrieval_intent
            if self.retrieval_intent
            else DEFAULT_OPEN_UTTERANCE_TYPE
        )

        logger.debug(
            f"Adding following selector key to message property: {selector_key}"
        )

        prediction_dict = {"response": label, "ranking": label_ranking}

        self._set_message_property(message, prediction_dict, selector_key)<|MERGE_RESOLUTION|>--- conflicted
+++ resolved
@@ -48,13 +48,9 @@
     TEXT_ATTRIBUTE,
     SPARSE_FEATURE_NAMES,
 )
-<<<<<<< HEAD
 from rasa.utils.tensorflow.model_data import RasaModelData
-
-=======
-from rasa.utils.tensorflow.tf_model_data import RasaModelData
-from rasa.utils.tensorflow.tf_models import RasaModel
->>>>>>> 847cf743
+from rasa.utils.tensorflow.models import RasaModel
+
 
 logger = logging.getLogger(__name__)
 

import asyncio
from functools import reduce
from typing import Text, Optional, List, Dict, Set, Any, Tuple
import logging

import rasa.shared.constants
import rasa.shared.utils.common
import rasa.shared.core.constants
import rasa.shared.utils.io
from rasa.shared.core.domain import Domain
from rasa.shared.core.events import ActionExecuted, UserUttered
from rasa.shared.nlu.interpreter import NaturalLanguageInterpreter, RegexInterpreter
from rasa.shared.core.training_data.structures import StoryGraph
from rasa.shared.nlu.training_data.message import Message
from rasa.shared.nlu.training_data.training_data import TrainingData
from rasa.shared.nlu.constants import INTENT_NAME, TEXT
from rasa.shared.importers.autoconfig import TrainingType
from rasa.shared.core.domain import IS_RETRIEVAL_INTENT_KEY

logger = logging.getLogger(__name__)


class TrainingDataImporter:
    """Common interface for different mechanisms to load training data."""

    async def get_domain(self) -> Domain:
        """Retrieves the domain of the bot.

        Returns:
            Loaded `Domain`.
        """
        raise NotImplementedError()

    async def get_stories(
        self,
        template_variables: Optional[Dict] = None,
        use_e2e: bool = False,
        exclusion_percentage: Optional[int] = None,
    ) -> StoryGraph:
        """Retrieves the stories that should be used for training.

        Args:
            template_variables: Values of templates that should be replaced while
                                reading the story files.
            use_e2e: Specifies whether to parse end to end learning annotations.
            exclusion_percentage: Amount of training data that should be excluded.

        Returns:
            `StoryGraph` containing all loaded stories.
        """

        raise NotImplementedError()

    async def get_config(self) -> Dict:
        """Retrieves the configuration that should be used for the training.

        Returns:
            The configuration as dictionary.
        """

        raise NotImplementedError()

    async def get_nlu_data(self, language: Optional[Text] = "en") -> TrainingData:
        """Retrieves the NLU training data that should be used for training.

        Args:
            language: Can be used to only load training data for a certain language.

        Returns:
            Loaded NLU `TrainingData`.
        """

        raise NotImplementedError()

    @staticmethod
    def load_from_config(
        config_path: Text,
        domain_path: Optional[Text] = None,
        training_data_paths: Optional[List[Text]] = None,
        training_type: Optional[TrainingType] = TrainingType.BOTH,
    ) -> "TrainingDataImporter":
        """Loads a `TrainingDataImporter` instance from a configuration file."""

        config = rasa.shared.utils.io.read_config_file(config_path)
        return TrainingDataImporter.load_from_dict(
            config, config_path, domain_path, training_data_paths, training_type
        )

    @staticmethod
    def load_core_importer_from_config(
        config_path: Text,
        domain_path: Optional[Text] = None,
        training_data_paths: Optional[List[Text]] = None,
    ) -> "TrainingDataImporter":
        """Loads core `TrainingDataImporter` instance.

        Instance loaded from configuration file will only read Core training data.
        """

        importer = TrainingDataImporter.load_from_config(
            config_path, domain_path, training_data_paths, TrainingType.CORE
        )

        return CoreDataImporter(importer)

    @staticmethod
    def load_nlu_importer_from_config(
        config_path: Text,
        domain_path: Optional[Text] = None,
        training_data_paths: Optional[List[Text]] = None,
    ) -> "TrainingDataImporter":
        """Loads nlu `TrainingDataImporter` instance.

        Instance loaded from configuration file will only read NLU training data.
        """

        importer = TrainingDataImporter.load_from_config(
            config_path, domain_path, training_data_paths, TrainingType.NLU
        )

        if isinstance(importer, E2EImporter):
            # When we only train NLU then there is no need to enrich the data with
            # E2E data from Core training data.
            importer = importer.importer

        return NluDataImporter(importer)

    @staticmethod
    def load_from_dict(
        config: Optional[Dict],
        config_path: Text,
        domain_path: Optional[Text] = None,
        training_data_paths: Optional[List[Text]] = None,
        training_type: Optional[TrainingType] = TrainingType.BOTH,
    ) -> "TrainingDataImporter":
        """Loads a `TrainingDataImporter` instance from a dictionary."""

        from rasa.shared.importers.rasa import RasaFileImporter

        config = config or {}
        importers = config.get("importers", [])
        importers = [
            TrainingDataImporter._importer_from_dict(
                importer, config_path, domain_path, training_data_paths, training_type
            )
            for importer in importers
        ]
        importers = [importer for importer in importers if importer]
        if not importers:
            importers = [
                RasaFileImporter(
                    config_path, domain_path, training_data_paths, training_type
                )
            ]

        return E2EImporter(RetrievalModelsDataImporter(CombinedDataImporter(importers)))

    @staticmethod
    def _importer_from_dict(
        importer_config: Dict,
        config_path: Text,
        domain_path: Optional[Text] = None,
        training_data_paths: Optional[List[Text]] = None,
        training_type: Optional[TrainingType] = TrainingType.BOTH,
    ) -> Optional["TrainingDataImporter"]:
        from rasa.shared.importers.multi_project import MultiProjectImporter
        from rasa.shared.importers.rasa import RasaFileImporter

        module_path = importer_config.pop("name", None)
        if module_path == RasaFileImporter.__name__:
            importer_class = RasaFileImporter
        elif module_path == MultiProjectImporter.__name__:
            importer_class = MultiProjectImporter
        else:
            try:
                importer_class = rasa.shared.utils.common.class_from_module_path(
                    module_path
                )
            except (AttributeError, ImportError):
                logging.warning(f"Importer '{module_path}' not found.")
                return None

        importer_config = dict(training_type=training_type, **importer_config)

        constructor_arguments = rasa.shared.utils.common.minimal_kwargs(
            importer_config, importer_class
        )

        return importer_class(
            config_path, domain_path, training_data_paths, **constructor_arguments
        )


class NluDataImporter(TrainingDataImporter):
    """Importer that skips any Core-related file reading."""

    def __init__(self, actual_importer: TrainingDataImporter):
        self._importer = actual_importer

    async def get_domain(self) -> Domain:
        return Domain.empty()

    async def get_stories(
        self,
        template_variables: Optional[Dict] = None,
        use_e2e: bool = False,
        exclusion_percentage: Optional[int] = None,
    ) -> StoryGraph:
        return StoryGraph([])

    async def get_config(self) -> Dict:
        return await self._importer.get_config()

    async def get_nlu_data(self, language: Optional[Text] = "en") -> TrainingData:
        return await self._importer.get_nlu_data(language)


class CoreDataImporter(TrainingDataImporter):
    """Importer that skips any NLU related file reading."""

    def __init__(self, actual_importer: TrainingDataImporter):
        self._importer = actual_importer

    async def get_domain(self) -> Domain:
        return await self._importer.get_domain()

    async def get_stories(
        self,
        template_variables: Optional[Dict] = None,
        use_e2e: bool = False,
        exclusion_percentage: Optional[int] = None,
    ) -> StoryGraph:
        return await self._importer.get_stories(
            template_variables, use_e2e, exclusion_percentage
        )

    async def get_config(self) -> Dict:
        return await self._importer.get_config()

    async def get_nlu_data(self, language: Optional[Text] = "en") -> TrainingData:
        return TrainingData()


class CombinedDataImporter(TrainingDataImporter):
    """A `TrainingDataImporter` that combines multiple importers.
    Uses multiple `TrainingDataImporter` instances
    to load the data as if they were a single instance.
    """

    def __init__(self, importers: List[TrainingDataImporter]):
        self._importers = importers

    @rasa.shared.utils.common.cached_method
    async def get_config(self) -> Dict:
        configs = [importer.get_config() for importer in self._importers]
        configs = await asyncio.gather(*configs)

        return reduce(lambda merged, other: {**merged, **(other or {})}, configs, {})

    @rasa.shared.utils.common.cached_method
    async def get_domain(self) -> Domain:
        domains = [importer.get_domain() for importer in self._importers]
        domains = await asyncio.gather(*domains)

        return reduce(
            lambda merged, other: merged.merge(other), domains, Domain.empty()
        )

    @rasa.shared.utils.common.cached_method
    async def get_stories(
        self,
        template_variables: Optional[Dict] = None,
        use_e2e: bool = False,
        exclusion_percentage: Optional[int] = None,
    ) -> StoryGraph:
        stories = [
            importer.get_stories(template_variables, use_e2e, exclusion_percentage)
            for importer in self._importers
        ]
        stories = await asyncio.gather(*stories)

        return reduce(
            lambda merged, other: merged.merge(other), stories, StoryGraph([])
        )

    @rasa.shared.utils.common.cached_method
    async def get_nlu_data(self, language: Optional[Text] = "en") -> TrainingData:
        nlu_data = [importer.get_nlu_data(language) for importer in self._importers]
        nlu_data = await asyncio.gather(*nlu_data)

        return reduce(
            lambda merged, other: merged.merge(other), nlu_data, TrainingData()
        )


class RetrievalModelsDataImporter(TrainingDataImporter):
    """A `TrainingDataImporter` that sets up the data for training retrieval models.

    Synchronizes response templates between Domain and NLU
    and adds retrieval intent properties from the NLU training data
    back to the Domain.
    """

    def __init__(self, importer: TrainingDataImporter):
        self._importer = importer

    async def get_config(self) -> Dict:
        return await self._importer.get_config()

    @rasa.shared.utils.common.cached_method
    async def get_domain(self) -> Domain:
        """Merge existing domain with properties of retrieval intents in NLU data."""

        existing_domain = await self._importer.get_domain()
        existing_nlu_data = await self._importer.get_nlu_data()

        # Check if NLU data has any retrieval intents, if yes
        # add corresponding retrieval actions with `utter_` prefix automatically
        # to an empty domain, update the properties of existing retrieval intents
        # and merge response templates
        if existing_nlu_data.retrieval_intents:

            domain_with_retrieval_intents = self._get_domain_with_retrieval_intents(
                existing_nlu_data.retrieval_intents,
                existing_nlu_data.responses,
                existing_domain,
            )

            existing_domain = existing_domain.merge(domain_with_retrieval_intents)

        return existing_domain

    @staticmethod
    def _construct_retrieval_action_names(retrieval_intents: Set[Text]) -> List[Text]:
        """List names of all retrieval actions corresponding to passed retrieval intents.

        Args:
            retrieval_intents: List of retrieval intents defined in the NLU training data.

        Returns: Names of corresponding retrieval actions
        """

        return [
            f"{rasa.shared.constants.UTTER_PREFIX}{intent}"
            for intent in retrieval_intents
        ]

    @staticmethod
    def _get_domain_with_retrieval_intents(
        retrieval_intents: Set[Text],
        response_templates: Dict[Text, List[Dict[Text, Any]]],
        existing_domain: Domain,
    ) -> Domain:
        """Construct a domain consisting of retrieval intents listed in the NLU training data.

        Args:
            retrieval_intents: Set of retrieval intents defined in NLU training data.
            existing_domain: Domain which is already loaded from the domain file.

        Returns: Domain with retrieval actions added to action names and properties
        for retrieval intents updated.
        """

        # Get all the properties already defined
        # for each retrieval intent in other domains
        # and add the retrieval intent property to them
        retrieval_intent_properties = []
        for intent in retrieval_intents:
            intent_properties = (
                existing_domain.intent_properties[intent]
                if intent in existing_domain.intent_properties
                else {}
            )
            intent_properties[IS_RETRIEVAL_INTENT_KEY] = True
            retrieval_intent_properties.append({intent: intent_properties})

        return Domain(
            retrieval_intent_properties,
            [],
            [],
            response_templates,
            RetrievalModelsDataImporter._construct_retrieval_action_names(
                retrieval_intents
            ),
            [],
        )

    async def get_stories(
        self,
        template_variables: Optional[Dict] = None,
        use_e2e: bool = False,
        exclusion_percentage: Optional[int] = None,
    ) -> StoryGraph:

        return await self._importer.get_stories(
            template_variables, use_e2e, exclusion_percentage
        )

    @rasa.shared.utils.common.cached_method
    async def get_nlu_data(self, language: Optional[Text] = "en") -> TrainingData:
<<<<<<< HEAD
        """Update NLU data with response templates for retrieval intents defined in the domain"""

=======
        """Update NLU data with response templates defined in the domain"""
>>>>>>> d9719588
        existing_nlu_data = await self._importer.get_nlu_data(language)
        existing_domain = await self._importer.get_domain()

        return existing_nlu_data.merge(
            self._get_nlu_data_with_responses(
                existing_domain.retrieval_intent_templates
            )
        )

    @staticmethod
    def _get_nlu_data_with_responses(
        response_templates: Dict[Text, List[Dict[Text, Any]]]
    ) -> TrainingData:
        """Construct training data object with only the response templates supplied.

        Args:
            response_templates: Response templates the NLU data should
            be initialized with.

        Returns: TrainingData object with response templates.

        """

        return TrainingData(responses=response_templates)


class E2EImporter(TrainingDataImporter):
    """Importer which
    - enhances the NLU training data with actions / user messages from the stories.
    - adds potential end-to-end bot messages from stories as actions to the domain
    """

    def __init__(self, importer: TrainingDataImporter) -> None:
        self.importer = importer

    @rasa.shared.utils.common.cached_method
    async def get_domain(self) -> Domain:
        original, e2e_domain = await asyncio.gather(
            self.importer.get_domain(), self._get_domain_with_e2e_actions()
        )
        return original.merge(e2e_domain)

    async def _get_domain_with_e2e_actions(self) -> Domain:
        from rasa.shared.core.events import ActionExecuted

        stories = await self.get_stories()

        additional_e2e_action_names = set()
        for story_step in stories.story_steps:
            additional_e2e_action_names.update(
                {
                    event.action_text
                    for event in story_step.events
                    if isinstance(event, ActionExecuted) and event.action_text
                }
            )

        additional_e2e_action_names = list(additional_e2e_action_names)

        return Domain(
            [], [], [], {}, action_names=additional_e2e_action_names, forms=[]
        )

    async def get_stories(
        self,
        interpreter: "NaturalLanguageInterpreter" = RegexInterpreter(),
        template_variables: Optional[Dict] = None,
        use_e2e: bool = False,
        exclusion_percentage: Optional[int] = None,
    ) -> StoryGraph:
        return await self.importer.get_stories(
            template_variables, use_e2e, exclusion_percentage
        )

    async def get_config(self) -> Dict:
        return await self.importer.get_config()

    @rasa.shared.utils.common.cached_method
    async def get_nlu_data(self, language: Optional[Text] = "en") -> TrainingData:
        training_datasets = [_additional_training_data_from_default_actions()]

        training_datasets += await asyncio.gather(
            self.importer.get_nlu_data(language),
            self._additional_training_data_from_stories(),
        )

        return reduce(
            lambda merged, other: merged.merge(other), training_datasets, TrainingData()
        )

    async def _additional_training_data_from_stories(self) -> TrainingData:
        stories = await self.get_stories()

        utterances, actions = _unique_events_from_stories(stories)

        # Sort events to guarantee deterministic behavior and to avoid that the NLU
        # model has to be retrained due to changes in the event order within
        # the stories.
        sorted_utterances = sorted(
            utterances, key=lambda user: user.intent_name or user.text
        )
        sorted_actions = sorted(
            actions, key=lambda action: action.action_name or action.action_text
        )

        additional_messages_from_stories = [
            _messages_from_action(action) for action in sorted_actions
        ] + [_messages_from_user_utterance(user) for user in sorted_utterances]

        logger.debug(
            f"Added {len(additional_messages_from_stories)} training data examples "
            f"from the story training data."
        )
        return TrainingData(additional_messages_from_stories)


def _unique_events_from_stories(
    stories: StoryGraph,
) -> Tuple[Set[UserUttered], Set[ActionExecuted]]:
    action_events = set()
    user_events = set()

    for story_step in stories.story_steps:
        for event in story_step.events:
            if isinstance(event, ActionExecuted):
                action_events.add(event)
            elif isinstance(event, UserUttered):
                user_events.add(event)

    return user_events, action_events


def _messages_from_user_utterance(event: UserUttered) -> Message:
    return Message(data={TEXT: event.text, INTENT_NAME: event.intent_name})


def _messages_from_action(event: ActionExecuted) -> Message:
    return Message.build_from_action(
        action_name=event.action_name, action_text=event.action_text or ""
    )


def _additional_training_data_from_default_actions() -> TrainingData:
    additional_messages_from_default_actions = [
        Message.build_from_action(action_name=action_name)
        for action_name in rasa.shared.core.constants.DEFAULT_ACTION_NAMES
    ]

    return TrainingData(additional_messages_from_default_actions)<|MERGE_RESOLUTION|>--- conflicted
+++ resolved
@@ -398,12 +398,8 @@
 
     @rasa.shared.utils.common.cached_method
     async def get_nlu_data(self, language: Optional[Text] = "en") -> TrainingData:
-<<<<<<< HEAD
         """Update NLU data with response templates for retrieval intents defined in the domain"""
 
-=======
-        """Update NLU data with response templates defined in the domain"""
->>>>>>> d9719588
         existing_nlu_data = await self._importer.get_nlu_data(language)
         existing_domain = await self._importer.get_domain()
 

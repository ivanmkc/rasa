import logging
import warnings
import asyncio
from collections import defaultdict
from typing import Set, Text
import questionary
from rasa.core.domain import Domain
from rasa.core.training.generator import TrainingDataGenerator
from rasa.importers.importer import TrainingDataImporter
from rasa.nlu.training_data import TrainingData
from rasa.core.training.structures import StoryGraph
from rasa.core.featurizers import MaxHistoryTrackerFeaturizer
from rasa.core.training.dsl import UserUttered
from rasa.core.training.dsl import ActionExecuted
from rasa.core.constants import UTTER_PREFIX
from rasa.core.story_conflict import StoryConflict

logger = logging.getLogger(__name__)


class Validator:
    """A class used to verify usage of intents and utterances."""

    def __init__(self, domain: Domain, intents: TrainingData, story_graph: StoryGraph):
        """Initializes the Validator object. """

        self.domain = domain
        self.intents = intents
        self.story_graph = story_graph

    @classmethod
    async def from_importer(cls, importer: TrainingDataImporter) -> "Validator":
        """Create an instance from the domain, nlu and story files."""

        domain = await importer.get_domain()
        story_graph = await importer.get_stories()
        intents = await importer.get_nlu_data()

        return cls(domain, intents, story_graph)

    def verify_intents(self, ignore_warnings: bool = True) -> bool:
        """Compares list of intents in domain with intents in NLU training data."""

        everything_is_alright = True

        nlu_data_intents = {e.data["intent"] for e in self.intents.intent_examples}

        for intent in self.domain.intents:
            if intent not in nlu_data_intents:
                warnings.warn(
                    f"The intent '{intent}' is listed in the domain file, but "
                    "is not found in the NLU training data."
                )
                everything_is_alright = ignore_warnings and everything_is_alright

        for intent in nlu_data_intents:
            if intent not in self.domain.intents:
                warnings.warn(
                    f"The intent '{intent}' is in the NLU training data, but "
                    f"is not listed in the domain."
                )
                everything_is_alright = False

        return everything_is_alright

    def verify_example_repetition_in_intents(
        self, ignore_warnings: bool = True
    ) -> bool:
        """Checks if there is no duplicated example in different intents."""

        everything_is_alright = True

        duplication_hash = defaultdict(set)
        for example in self.intents.intent_examples:
            text = example.text
            duplication_hash[text].add(example.get("intent"))

        for text, intents in duplication_hash.items():

            if len(duplication_hash[text]) > 1:
                everything_is_alright = ignore_warnings and everything_is_alright
                intents_string = ", ".join(sorted(intents))
                warnings.warn(
                    f"The example '{text}' was found in these multiples intents: {intents_string }"
                )
        return everything_is_alright

    def verify_intents_in_stories(self, ignore_warnings: bool = True) -> bool:
        """Checks intents used in stories.

        Verifies if the intents used in the stories are valid, and whether
        all valid intents are used in the stories."""

        everything_is_alright = self.verify_intents(ignore_warnings)

        stories_intents = {
            event.intent["name"]
            for story in self.story_graph.story_steps
            for event in story.events
            if type(event) == UserUttered
        }

        for story_intent in stories_intents:
            if story_intent not in self.domain.intents:
                warnings.warn(
                    f"The intent '{story_intent}' is used in stories, but is not "
                    f"listed in the domain file."
                )
                everything_is_alright = False

        for intent in self.domain.intents:
            if intent not in stories_intents:
                warnings.warn(f"The intent '{intent}' is not used in any story.")
                everything_is_alright = ignore_warnings and everything_is_alright

        return everything_is_alright

    def _gather_utterance_actions(self) -> Set[Text]:
        """Return all utterances which are actions."""
        return {
            utterance
            for utterance in self.domain.templates.keys()
            if utterance in self.domain.action_names
        }

    def verify_utterances(self, ignore_warnings: bool = True) -> bool:
        """Compares list of utterances in actions with utterances in templates."""

        actions = self.domain.action_names
        utterance_templates = set(self.domain.templates)
        everything_is_alright = True

        for utterance in utterance_templates:
            if utterance not in actions:
                warnings.warn(
                    f"The utterance '{utterance}' is not listed under 'actions' in the "
                    "domain file. It can only be used as a template."
                )
                everything_is_alright = ignore_warnings and everything_is_alright

        for action in actions:
            if action.startswith(UTTER_PREFIX):
                if action not in utterance_templates:
                    warnings.warn(f"There is no template for utterance '{action}'.")
                    everything_is_alright = False

        return everything_is_alright

    def verify_utterances_in_stories(self, ignore_warnings: bool = True) -> bool:
        """Verifies usage of utterances in stories.

        Checks whether utterances used in the stories are valid,
        and whether all valid utterances are used in stories."""

        everything_is_alright = self.verify_utterances()

        utterance_actions = self._gather_utterance_actions()
        stories_utterances = set()

        for story in self.story_graph.story_steps:
            for event in story.events:
                if not isinstance(event, ActionExecuted):
                    continue
                if not event.action_name.startswith(UTTER_PREFIX):
                    # we are only interested in utter actions
                    continue

                if event.action_name in stories_utterances:
                    # we already processed this one before, we only want to warn once
                    continue

                if event.action_name not in utterance_actions:
                    warnings.warn(
                        f"The utterance '{event.action_name}' is used in stories, but is not a "
                        f"valid utterance."
                    )
                    everything_is_alright = False
                stories_utterances.add(event.action_name)

        for utterance in utterance_actions:
            if utterance not in stories_utterances:
                warnings.warn(f"The utterance '{utterance}' is not used in any story.")
                everything_is_alright = ignore_warnings and everything_is_alright

        return everything_is_alright

    def verify_story_names(self, ignore_warnings: bool = True):
        """Verify that story names are unique."""

        # Tally story names, e.g. {"story_1": 3, "story_2": 1, ...}
        name_tally = {}
        for step in self.story_graph.story_steps:
            if step.block_name in name_tally:
                name_tally[step.block_name] += 1
            else:
                name_tally[step.block_name] = 1

        # Find story names that appear more than once
        # and construct a warning message
        result = True
        message = ""
        for name, count in name_tally.items():
            if count > 1:
                if result:
                    message = f"Found duplicate story names:\n"
                    result = False
                message += f"  '{name}' appears {count}x\n"

        if result:
            logger.info("All story names are unique")
        else:
            logger.error(message)
        return result

<<<<<<< HEAD
    def verify_story_structure(
        self, ignore_warnings: bool = True, max_history: int = 5, prompt: bool = False
    ) -> bool:
=======
    def verify_story_structure(self,
                               ignore_warnings: bool = True,
                               max_history: int = 5,
                               prompt: bool = False) -> bool:
>>>>>>> 32247b3f
        """Verifies that bot behaviour in stories is deterministic."""

        logger.info("Story structure validation...")
        logger.info(f"Assuming max_history = {max_history}")

        trackers = TrainingDataGenerator(
            self.story_graph,
            domain=self.domain,
<<<<<<< HEAD
            remove_duplicates=False,  # ToDo: Q&A: Why don't we deduplicate the graph here?
            augmentation_factor=0,
        ).generate()
        rules = {}
        for tracker in trackers:
            states = tracker.past_states(self.domain)
            states = [
                dict(state) for state in states
            ]  # ToDo: Check against rasa/core/featurizers.py:318
=======
            remove_duplicates=False,   # ToDo: Q&A: Why not remove_duplicates=True?
            augmentation_factor=0).generate()
        rules = {}
        for tracker in trackers:
            states = tracker.past_states(self.domain)
            states = [dict(state) for state in states]  # ToDo: Check against rasa/core/featurizers.py:318
>>>>>>> 32247b3f

            idx = 0
            for event in tracker.events:
                if isinstance(event, ActionExecuted):
                    sliced_states = MaxHistoryTrackerFeaturizer.slice_state_history(
                        states[: idx + 1], max_history
                    )
                    h = hash(str(list(sliced_states)))
                    if h in rules:
                        if event.as_story_string() not in rules[h]:
                            rules[h] += [event.as_story_string()]
                    else:
                        rules[h] = [event.as_story_string()]
                    idx += 1

        # Keep only conflicting rules
<<<<<<< HEAD
        rules = {
            state: actions for (state, actions) in rules.items() if len(actions) > 1
        }
=======
        rules = {state: actions for (state, actions) in rules.items() if len(actions) > 1}
>>>>>>> 32247b3f

        conflicts = {}

        for tracker in trackers:
            states = tracker.past_states(self.domain)
<<<<<<< HEAD
            states = [
                dict(state) for state in states
            ]  # ToDo: Check against rasa/core/featurizers.py:318
=======
            states = [dict(state) for state in states]  # ToDo: Check against rasa/core/featurizers.py:318
>>>>>>> 32247b3f

            idx = 0
            for event in tracker.events:
                if isinstance(event, ActionExecuted):
                    sliced_states = MaxHistoryTrackerFeaturizer.slice_state_history(
                        states[: idx + 1], max_history
                    )
                    h = hash(str(list(sliced_states)))
                    if h in rules:
                        if h not in conflicts:
                            conflicts[h] = StoryConflict(sliced_states, tracker, event)
                        conflicts[h].add_conflicting_action(
<<<<<<< HEAD
                            action=event.as_story_string(), story_name=tracker.sender_id
                        )
                    idx += 1

=======
                            action=event.as_story_string(),
                            story_name=tracker.sender_id
                        )
                    idx += 1

        # Remove conflicts that arise from unpredictable actions
        conflicts = {h: c for (h, c) in conflicts.items() if c.has_prior_events}

>>>>>>> 32247b3f
        if len(conflicts) == 0:
            logger.info("No story structure conflicts found.")
        else:
            for conflict in list(conflicts.values()):
                logger.warning(conflict)

                # Fix the conflict if required
                if prompt:
                    print("A conflict occurs after the following sequence of events:")
                    print(conflict.story_prior_to_conflict())
                    keep = "KEEP AS IS"
                    correct_response = questionary.select(
                        message="How should your bot respond at this point?",
<<<<<<< HEAD
                        choices=[keep] + conflict.conflicting_actions_with_counts,
=======
                        choices=[keep] + conflict.conflicting_actions_with_counts
>>>>>>> 32247b3f
                    ).ask()
                    if correct_response != keep:
                        # Remove the story count ending, e.g. " [42x]"
                        conflict.correct_response = correct_response.rsplit(" ", 1)[0]

        for conflict in list(conflicts.values()):
            if conflict.correct_response:
<<<<<<< HEAD
                print(
                    f"Fixing {conflict.incorrect_stories} with {conflict.correct_response}..."
                )
=======
                print(f"Fixing {conflict.incorrect_stories} with {conflict.correct_response}...")
>>>>>>> 32247b3f

        return len(conflicts) == 0

    def verify_all(self, ignore_warnings: bool = True) -> bool:
        """Runs all the validations on intents and utterances."""

        logger.info("Validating intents...")
        intents_are_valid = self.verify_intents_in_stories(ignore_warnings)

        logger.info("Validating uniqueness of intents and stories...")
        there_is_no_duplication = self.verify_example_repetition_in_intents(
            ignore_warnings
        )
        all_story_names_unique = self.verify_story_names(ignore_warnings)

        logger.info("Validating utterances...")
        stories_are_valid = self.verify_utterances_in_stories(ignore_warnings)
<<<<<<< HEAD
        return (
            intents_are_valid
            and stories_are_valid
            and there_is_no_duplication
            and all_story_names_unique
        )
=======
        return (intents_are_valid and stories_are_valid and
                there_is_no_duplication and all_story_names_unique)
>>>>>>> 32247b3f

    def verify_domain_validity(self) -> bool:
        """Checks whether the domain returned by the importer is empty, indicating an invalid domain."""

        return not self.domain.is_empty()<|MERGE_RESOLUTION|>--- conflicted
+++ resolved
@@ -212,16 +212,9 @@
             logger.error(message)
         return result
 
-<<<<<<< HEAD
     def verify_story_structure(
         self, ignore_warnings: bool = True, max_history: int = 5, prompt: bool = False
     ) -> bool:
-=======
-    def verify_story_structure(self,
-                               ignore_warnings: bool = True,
-                               max_history: int = 5,
-                               prompt: bool = False) -> bool:
->>>>>>> 32247b3f
         """Verifies that bot behaviour in stories is deterministic."""
 
         logger.info("Story structure validation...")
@@ -230,8 +223,7 @@
         trackers = TrainingDataGenerator(
             self.story_graph,
             domain=self.domain,
-<<<<<<< HEAD
-            remove_duplicates=False,  # ToDo: Q&A: Why don't we deduplicate the graph here?
+            remove_duplicates=False,  # ToDo: Q&A: Why not remove_duplicates=True?
             augmentation_factor=0,
         ).generate()
         rules = {}
@@ -240,14 +232,6 @@
             states = [
                 dict(state) for state in states
             ]  # ToDo: Check against rasa/core/featurizers.py:318
-=======
-            remove_duplicates=False,   # ToDo: Q&A: Why not remove_duplicates=True?
-            augmentation_factor=0).generate()
-        rules = {}
-        for tracker in trackers:
-            states = tracker.past_states(self.domain)
-            states = [dict(state) for state in states]  # ToDo: Check against rasa/core/featurizers.py:318
->>>>>>> 32247b3f
 
             idx = 0
             for event in tracker.events:
@@ -264,25 +248,17 @@
                     idx += 1
 
         # Keep only conflicting rules
-<<<<<<< HEAD
         rules = {
             state: actions for (state, actions) in rules.items() if len(actions) > 1
         }
-=======
-        rules = {state: actions for (state, actions) in rules.items() if len(actions) > 1}
->>>>>>> 32247b3f
 
         conflicts = {}
 
         for tracker in trackers:
             states = tracker.past_states(self.domain)
-<<<<<<< HEAD
             states = [
                 dict(state) for state in states
             ]  # ToDo: Check against rasa/core/featurizers.py:318
-=======
-            states = [dict(state) for state in states]  # ToDo: Check against rasa/core/featurizers.py:318
->>>>>>> 32247b3f
 
             idx = 0
             for event in tracker.events:
@@ -295,21 +271,13 @@
                         if h not in conflicts:
                             conflicts[h] = StoryConflict(sliced_states, tracker, event)
                         conflicts[h].add_conflicting_action(
-<<<<<<< HEAD
                             action=event.as_story_string(), story_name=tracker.sender_id
                         )
                     idx += 1
 
-=======
-                            action=event.as_story_string(),
-                            story_name=tracker.sender_id
-                        )
-                    idx += 1
-
         # Remove conflicts that arise from unpredictable actions
         conflicts = {h: c for (h, c) in conflicts.items() if c.has_prior_events}
 
->>>>>>> 32247b3f
         if len(conflicts) == 0:
             logger.info("No story structure conflicts found.")
         else:
@@ -323,11 +291,7 @@
                     keep = "KEEP AS IS"
                     correct_response = questionary.select(
                         message="How should your bot respond at this point?",
-<<<<<<< HEAD
                         choices=[keep] + conflict.conflicting_actions_with_counts,
-=======
-                        choices=[keep] + conflict.conflicting_actions_with_counts
->>>>>>> 32247b3f
                     ).ask()
                     if correct_response != keep:
                         # Remove the story count ending, e.g. " [42x]"
@@ -335,13 +299,9 @@
 
         for conflict in list(conflicts.values()):
             if conflict.correct_response:
-<<<<<<< HEAD
                 print(
                     f"Fixing {conflict.incorrect_stories} with {conflict.correct_response}..."
                 )
-=======
-                print(f"Fixing {conflict.incorrect_stories} with {conflict.correct_response}...")
->>>>>>> 32247b3f
 
         return len(conflicts) == 0
 
@@ -359,17 +319,12 @@
 
         logger.info("Validating utterances...")
         stories_are_valid = self.verify_utterances_in_stories(ignore_warnings)
-<<<<<<< HEAD
         return (
             intents_are_valid
             and stories_are_valid
             and there_is_no_duplication
             and all_story_names_unique
         )
-=======
-        return (intents_are_valid and stories_are_valid and
-                there_is_no_duplication and all_story_names_unique)
->>>>>>> 32247b3f
 
     def verify_domain_validity(self) -> bool:
         """Checks whether the domain returned by the importer is empty, indicating an invalid domain."""

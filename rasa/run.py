import logging
import typing
from typing import Dict, Text

from rasa.cli.utils import print_warning
from rasa.constants import DOCS_BASE_URL
<<<<<<< HEAD
from rasa.core.lock_store import LockStore
=======
>>>>>>> 3df8ba16

logger = logging.getLogger(__name__)

if typing.TYPE_CHECKING:
    from rasa.core.agent import Agent


def run(
    model: Text,
    endpoints: Text,
    connector: Text = None,
    credentials: Text = None,
    **kwargs: Dict
):
    """Runs a Rasa model.

    Args:
        model: Path to model archive.
        endpoints: Path to endpoints file.
        connector: Connector which should be use (overwrites `credentials`
        field).
        credentials: Path to channel credentials file.
        **kwargs: Additional arguments which are passed to
        `rasa.core.run.serve_application`.

    """
    import rasa.core.run
    import rasa.nlu.run
    from rasa.core.utils import AvailableEndpoints
    import rasa.utils.common as utils

    _endpoints = AvailableEndpoints.read_endpoints(endpoints)

    if not connector and not credentials:
        connector = "rest"
        print_warning(
            "No chat connector configured, falling back to the "
            "REST input channel. To connect your bot to another channel, "
            "read the docs here: {}/user-guide/"
            "messaging-and-voice-channels".format(DOCS_BASE_URL)
        )

    kwargs = utils.minimal_kwargs(kwargs, rasa.core.run.serve_application)
    rasa.core.run.serve_application(
        model,
        channel=connector,
        credentials=credentials,
        endpoints=_endpoints,
        **kwargs
    )


def create_agent(model: Text, endpoints: Text = None) -> "Agent":
    from rasa.core.tracker_store import TrackerStore
    import rasa.core.brokers.utils as broker_utils
    from rasa.core.utils import AvailableEndpoints
    from rasa.core.agent import Agent

    _endpoints = AvailableEndpoints.read_endpoints(endpoints)

    _broker = broker_utils.from_endpoint_config(_endpoints.event_broker)

    _tracker_store = TrackerStore.find_tracker_store(
        None, _endpoints.tracker_store, _broker
    )
    _lock_store = LockStore.find_lock_store(_endpoints.lock_store)

    return Agent.load(
        model,
        generator=_endpoints.nlg,
        tracker_store=_tracker_store,
        lock_store=_lock_store,
        action_endpoint=_endpoints.action,
    )<|MERGE_RESOLUTION|>--- conflicted
+++ resolved
@@ -4,10 +4,7 @@
 
 from rasa.cli.utils import print_warning
 from rasa.constants import DOCS_BASE_URL
-<<<<<<< HEAD
 from rasa.core.lock_store import LockStore
-=======
->>>>>>> 3df8ba16
 
 logger = logging.getLogger(__name__)
 

--- conflicted
+++ resolved
@@ -142,17 +142,12 @@
 
 def add_augmentation_param(
     parser: Union[argparse.ArgumentParser, argparse._ActionsContainer]
-<<<<<<< HEAD
-) -> None:
-    """Sets the augmentation factor for the Core training."""
-=======
-):
-    """Adds `--augmentation` argument to a specified `parser`.
+) -> None:
+    """Sets the augmentation factor for the Core training.
 
     Args:
         parser: An instance of `ArgumentParser` or `_ActionsContainer`.
     """
->>>>>>> 9dadb805
     parser.add_argument(
         "--augmentation",
         type=int,

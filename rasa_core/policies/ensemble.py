from __future__ import absolute_import
from __future__ import division
from __future__ import print_function
from __future__ import unicode_literals

<<<<<<< HEAD
import importlib
import io
=======
>>>>>>> 0e62d21f
import json
import logging
import os
import sys
from datetime import datetime
from collections import defaultdict

import numpy as np
from builtins import str
import typing
from typing import Text, Optional, Any, List, Dict, Tuple

import rasa_core
from rasa_core import utils, training, constants
from rasa_core.constants import (
    DEFAULT_NLU_FALLBACK_THRESHOLD,
    DEFAULT_CORE_FALLBACK_THRESHOLD, DEFAULT_FALLBACK_ACTION)
from rasa_core.events import SlotSet, ActionExecuted
from rasa_core.exceptions import UnsupportedDialogueModelError
from rasa_core.featurizers import (MaxHistoryTrackerFeaturizer,
                                   BinarySingleStateFeaturizer)
from rasa_core.policies.keras_policy import KerasPolicy
from rasa_core.policies.fallback import FallbackPolicy
from rasa_core.policies.memoization import (MemoizationPolicy,
                                            AugmentedMemoizationPolicy)

from rasa_core.actions.action import ACTION_LISTEN_NAME

logger = logging.getLogger(__name__)

if typing.TYPE_CHECKING:
    from rasa_core.domain import Domain
    from rasa_core.policies.policy import Policy
    from rasa_core.trackers import DialogueStateTracker


class PolicyEnsemble(object):
    def __init__(self, policies, action_fingerprints=None):
        # type: (List[Policy], Optional[Dict]) -> None
        self.policies = policies
        self.training_trackers = None
        self.date_trained = None

        if action_fingerprints:
            self.action_fingerprints = action_fingerprints
        else:
            self.action_fingerprints = {}

    @staticmethod
    def _training_events_from_trackers(training_trackers):
        events_metadata = defaultdict(set)

        for t in training_trackers:
            tracker = t.init_copy()
            for event in t.events:
                tracker.update(event)
                if not isinstance(event, ActionExecuted):
                    action_name = tracker.latest_action_name
                    events_metadata[action_name].add(event)

        return events_metadata

    def train(self, training_trackers, domain, **kwargs):
        # type: (List[DialogueStateTracker], Domain, Any) -> None
        if training_trackers:
            for policy in self.policies:
                policy.train(training_trackers, domain, **kwargs)
            self.training_trackers = training_trackers
            self.date_trained = datetime.now().strftime('%Y%m%d-%H%M%S')
        else:
            logger.info("Skipped training, because there are no "
                        "training samples.")

    def probabilities_using_best_policy(self, tracker, domain):
        # type: (DialogueStateTracker, Domain) -> Tuple[List[float], Text]
        raise NotImplementedError

    def _max_histories(self):
        # type: () -> List[Optional[int]]
        """Return max history."""

        max_histories = []
        for p in self.policies:
            if isinstance(p.featurizer, MaxHistoryTrackerFeaturizer):
                max_histories.append(p.featurizer.max_history)
            else:
                max_histories.append(None)
        return max_histories

    @staticmethod
    def _create_action_fingerprints(training_events):
        """Fingerprint each action using the events it created during train.

        This allows us to emit warnings when the model is used
        if an action does things it hasn't done during training."""
        if not training_events:
            return None

        action_fingerprints = {}
        for k, vs in training_events.items():
            slots = list({v.key for v in vs if isinstance(v, SlotSet)})
            action_fingerprints[k] = {"slots": slots}
        return action_fingerprints

    def _persist_metadata(self, path, dump_flattened_stories=False):
        # type: (Text, bool) -> None
        """Persists the domain specification to storage."""

        # make sure the directory we persist to exists
        domain_spec_path = os.path.join(path, 'policy_metadata.json')
        training_data_path = os.path.join(path, 'stories.md')
        utils.create_dir_for_file(domain_spec_path)

        policy_names = [utils.module_path_from_instance(p)
                        for p in self.policies]

        training_events = self._training_events_from_trackers(
                self.training_trackers)

        action_fingerprints = self._create_action_fingerprints(training_events)

        metadata = {
            "action_fingerprints": action_fingerprints,
            "rasa_core": rasa_core.__version__,
            "python": ".".join([str(s) for s in sys.version_info[:3]]),
            "max_histories": self._max_histories(),
            "ensemble_name": self.__module__ + "." + self.__class__.__name__,
            "policy_names": policy_names,
            "trained_at": self.date_trained
        }

        utils.dump_obj_as_json_to_file(domain_spec_path, metadata)

        # if there are lots of stories, saving flattened stories takes a long
        # time, so this is turned off by default
        if dump_flattened_stories:
            training.persist_data(self.training_trackers, training_data_path)

    def persist(self, path, dump_flattened_stories=False):
        # type: (Text, bool) -> None
        """Persists the policy to storage."""

        self._persist_metadata(path, dump_flattened_stories)

        for i, policy in enumerate(self.policies):
            dir_name = 'policy_{}_{}'.format(i, type(policy).__name__)
            policy_path = os.path.join(path, dir_name)
            policy.persist(policy_path)

    @classmethod
    def load_metadata(cls, path):
        metadata_path = os.path.join(path, 'policy_metadata.json')
        metadata = json.loads(utils.read_file(os.path.abspath(metadata_path)))
        return metadata

    @staticmethod
    def ensure_model_compatibility(metadata, version_to_check=None):
        from packaging import version

        if version_to_check is None:
            version_to_check = constants.MINIMUM_COMPATIBLE_VERSION

        model_version = metadata.get("rasa_core", "0.0.0")
        if version.parse(model_version) < version.parse(version_to_check):
            raise UnsupportedDialogueModelError(
                    "The model version is to old to be "
                    "loaded by this Rasa Core instance. "
                    "Either retrain the model, or run with"
                    "an older version. "
                    "Model version: {} Instance version: {} "
                    "Minimal compatible version: {}"
                    "".format(model_version, rasa_core.__version__,
                              version_to_check),
                    model_version)

    @classmethod
    def load(cls, path):
        # type: (Text) -> PolicyEnsemble
        """Loads policy and domain specification from storage"""

        metadata = cls.load_metadata(path)
        cls.ensure_model_compatibility(metadata)
        policies = []
        for i, policy_name in enumerate(metadata["policy_names"]):
            policy_cls = utils.class_from_module_path(policy_name)
            dir_name = 'policy_{}_{}'.format(i, policy_cls.__name__)
            policy_path = os.path.join(path, dir_name)
            policy = policy_cls.load(policy_path)
            policies.append(policy)
        ensemble_cls = utils.class_from_module_path(
                metadata["ensemble_name"])
        fingerprints = metadata.get("action_fingerprints", {})
        ensemble = ensemble_cls(policies, fingerprints)
        return ensemble

    @classmethod
    def from_dict(cls, dictionary):
        # type: Dict[Text, Any] -> List[Policy]

        policies = []

        for policy in dictionary.get('policies', []):

            policy_name = policy.pop('name')

            if policy_name == 'KerasPolicy':
                policy_object = KerasPolicy(MaxHistoryTrackerFeaturizer(
                                BinarySingleStateFeaturizer(),
                                max_history=policy.get('max_history', 3)))
            constr_func = utils.class_from_module_path(policy_name)

            policy_object = constr_func(**policy)
            policies.append(policy_object)

        return policies

    @classmethod
    def default_policies(cls, fallback_args, max_history):
        # type: None -> List[Policy]
        """Load the default policy setup consisting of
        FallbackPolicy, MemoizationPolicy and KerasPolicy."""

        return [
            FallbackPolicy(
                    fallback_args.get("nlu_threshold",
                                      DEFAULT_NLU_FALLBACK_THRESHOLD),
                    fallback_args.get("core_threshold",
                                      DEFAULT_CORE_FALLBACK_THRESHOLD),
                    fallback_args.get("fallback_action_name",
                                      DEFAULT_FALLBACK_ACTION)),
            MemoizationPolicy(
                    max_history=max_history),
            KerasPolicy(
                    MaxHistoryTrackerFeaturizer(BinarySingleStateFeaturizer(),
                                                max_history=max_history))]

    def continue_training(self, trackers, domain, **kwargs):
        # type: (List[DialogueStateTracker], Domain, Any) -> None

        self.training_trackers.extend(trackers)
        for p in self.policies:
            p.continue_training(self.training_trackers, domain, **kwargs)


class SimplePolicyEnsemble(PolicyEnsemble):

    @staticmethod
    def is_not_memo_policy(best_policy_name):
        return not (best_policy_name.endswith(
            "_" + MemoizationPolicy.__name__) or
                    best_policy_name.endswith(
                    "_" + AugmentedMemoizationPolicy.__name__))

    def probabilities_using_best_policy(self, tracker, domain):
        # type: (DialogueStateTracker, Domain) -> Tuple[List[float], Text]
        result = None
        max_confidence = -1
        best_policy_name = None
        for i, p in enumerate(self.policies):
            probabilities = p.predict_action_probabilities(tracker, domain)
            confidence = np.max(probabilities)
            if confidence > max_confidence:
                max_confidence = confidence
                result = probabilities
                best_policy_name = 'policy_{}_{}'.format(i, type(p).__name__)

        if (result.index(max_confidence) ==
                domain.index_for_action(ACTION_LISTEN_NAME) and
                tracker.latest_action_name == ACTION_LISTEN_NAME and
                self.is_not_memo_policy(best_policy_name)):
            # Trigger the fallback policy when ActionListen is predicted after
            # a user utterance. This is done on the condition that:
            # - a fallback policy is present,
            # - there was just a user message and the predicted
            #   action is action_listen by a policy
            #   other than the MemoizationPolicy

            fallback_idx_policy = [(i, p) for i, p in enumerate(self.policies)
                                   if isinstance(p, FallbackPolicy)]

            if fallback_idx_policy:
                fallback_idx, fallback_policy = fallback_idx_policy[0]

                logger.debug("Action 'action_listen' was predicted after "
                             "a user message using {}. "
                             "Predicting fallback action: {}"
                             "".format(best_policy_name,
                                       fallback_policy.fallback_action_name))

                result = fallback_policy.fallback_scores(domain)
                best_policy_name = 'policy_{}_{}'.format(
                                            fallback_idx,
                                            type(fallback_policy).__name__)

        # normalize probablilities
        if np.sum(result) != 0:
            result = result / np.nansum(result)

        logger.debug("Predicted next action using {}"
                     "".format(best_policy_name))
        return result, best_policy_name<|MERGE_RESOLUTION|>--- conflicted
+++ resolved
@@ -3,11 +3,8 @@
 from __future__ import print_function
 from __future__ import unicode_literals
 
-<<<<<<< HEAD
 import importlib
 import io
-=======
->>>>>>> 0e62d21f
 import json
 import logging
 import os

import os
import typing
from typing import Optional, Text, Dict, Any, List

from rasa_core import utils
from rasa_core.policies import PolicyEnsemble

if typing.TYPE_CHECKING:
    from rasa_core.policies import Policy


def load(config_file):
    # type: (Optional[Text]) -> List[Policy]
<<<<<<< HEAD
    """Load policy data stored in the specified file. fallback_args and
    max_history are typically command line arguments. They take precedence
    over the arguments specified in the config yaml.
    """
    if config_file:
=======
    """Load policy data stored in the specified file."""

    if config_file and os.path.isfile(config_file):
>>>>>>> 070a36a0
        config_data = utils.read_yaml_file(config_file)
    else:
        raise ValueError("You have to provide a valid path to a config file. "
                         "The file '{}' could not be found."
                         "".format(os.path.abspath(config_file)))

    return PolicyEnsemble.from_dict(config_data)<|MERGE_RESOLUTION|>--- conflicted
+++ resolved
@@ -1,6 +1,6 @@
 import os
 import typing
-from typing import Optional, Text, Dict, Any, List
+from typing import Optional, Text, List
 
 from rasa_core import utils
 from rasa_core.policies import PolicyEnsemble
@@ -11,17 +11,9 @@
 
 def load(config_file):
     # type: (Optional[Text]) -> List[Policy]
-<<<<<<< HEAD
-    """Load policy data stored in the specified file. fallback_args and
-    max_history are typically command line arguments. They take precedence
-    over the arguments specified in the config yaml.
-    """
-    if config_file:
-=======
     """Load policy data stored in the specified file."""
 
     if config_file and os.path.isfile(config_file):
->>>>>>> 070a36a0
         config_data = utils.read_yaml_file(config_file)
     else:
         raise ValueError("You have to provide a valid path to a config file. "

--- conflicted
+++ resolved
@@ -149,16 +149,11 @@
 towncrier = "^19.2.0"
 toml = "^0.10.0"
 pep440-version-utils = "^0.3.0"
-<<<<<<< HEAD
-pydoc-markdown = "3.3.0.post1"
-mypy = "^0.782"
-typing-extensions = "^3.7.4"
-=======
 pydoc-markdown = "^3.5.0"
 pytest-timeout = "^1.4.2"
 pytype = "^2020.6.1"
 mypy = "^0.790"
->>>>>>> 85c785d0
+typing-extensions = "^3.7.4"
 
 [tool.poetry.extras]
 spacy = [ "spacy",]

--- conflicted
+++ resolved
@@ -150,11 +150,7 @@
 pydoc-markdown = "^3.5.0"
 pytest-timeout = "^1.4.2"
 mypy = "^0.790"
-<<<<<<< HEAD
-pylint = "^2.6.0"
-=======
 bandit = "^1.6.3"
->>>>>>> 957de844
 
 [tool.poetry.extras]
 spacy = [ "spacy",]

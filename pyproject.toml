--- conflicted
+++ resolved
@@ -89,13 +89,8 @@
 colorhash = "~1.0.2"
 jsonschema = "~3.2"
 packaging = ">=20.0,<21.0"
-<<<<<<< HEAD
 pytz = ">=2019.1,<2022.0"
-rasa-sdk = "^2.4.0"
-=======
-pytz = ">=2019.1,<2021.0"
 rasa-sdk = "^2.5.0"
->>>>>>> c6142ebf
 colorclass = "~2.2"
 terminaltables = "~3.1.0"
 sanic = ">=19.12.2,<21.0.0"
